--- conflicted
+++ resolved
@@ -114,12 +114,8 @@
 	s.Queue.onMessage(0, msgIdent, baMsgId)
 }
 
-<<<<<<< HEAD
-func CreateMadesMsgCreator(receiverCode string, messageType string, isTracing bool, eventFlags int) MsgCreator {
+func CreateMadesMsgCreator(receiverCode string, messageType string, isTracing bool, eventFlags int, durable bool) MsgCreator {
 	testID := uuid.New().String()
-=======
-func CreateMadesMsgCreator(receiverCode string, messageType string, isTracing bool, eventFlags int, durable bool) MsgCreator {
->>>>>>> 39f231c4
 	return func(id uint64, size uint64) (*amqp.Message, string, *MessageIdent) {
 		payload := make([]byte, size)
 		fillPayloadWithData(payload)
